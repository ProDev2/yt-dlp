--- conflicted
+++ resolved
@@ -127,11 +127,8 @@
         GametrailersIE(),
         StatigramIE(),
         BreakIE(),
-<<<<<<< HEAD
         VevoIE(),
-=======
         JukeboxIE(),
->>>>>>> 14fbdc9c
         GenericIE()
     ]
 
