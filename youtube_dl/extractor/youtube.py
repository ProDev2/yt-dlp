--- conflicted
+++ resolved
@@ -522,7 +522,6 @@
                 'skip_download': 'requires avconv',
             }
         },
-<<<<<<< HEAD
         # Extraction from multiple DASH manifests (https://github.com/rg3/youtube-dl/pull/6097)
         {
             'url': 'https://www.youtube.com/watch?v=FIl7x6_3R5Y',
@@ -536,7 +535,7 @@
                 'uploader': 'dorappi2000',
                 'formats': 'mincount:33',
             },
-=======
+        },
         # DASH manifest with segment_list
         {
             'url': 'https://www.youtube.com/embed/CsmdDsKjzN8',
@@ -554,8 +553,7 @@
                 'youtube_include_dash_manifest': True,
                 'format': '135',  # bestvideo
             }
->>>>>>> 8a1a26ce
-        }
+        },
     ]
 
     def __init__(self, *args, **kwargs):
